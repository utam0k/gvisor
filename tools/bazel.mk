#!/usr/bin/make -f

# Copyright 2018 The gVisor Authors.
#
# Licensed under the Apache License, Version 2.0 (the "License");
# you may not use this file except in compliance with the License.
# You may obtain a copy of the License at
#
#   http://www.apache.org/licenses/LICENSE-2.0
#
# Unless required by applicable law or agreed to in writing, software
# distributed under the License is distributed on an "AS IS" BASIS,
# WITHOUT WARRANTIES OR CONDITIONS OF ANY KIND, either express or implied.
# See the License for the specific language governing permissions and
# limitations under the License.

# See base Makefile.
BRANCH_NAME := $(shell (git branch --show-current 2>/dev/null || \
			git rev-parse --abbrev-ref HEAD 2>/dev/null) | \
			xargs -n 1 basename 2>/dev/null)

# Bazel container configuration (see below).
USER ?= gvisor
DOCKER_NAME ?= gvisor-bazel-$(shell readlink -m $(CURDIR) | md5sum | cut -c1-8)
DOCKER_RUN_OPTIONS ?= --privileged
BAZEL_CACHE := $(shell readlink -m ~/.cache/bazel/)
GCLOUD_CONFIG := $(shell readlink -m ~/.config/gcloud/)
DOCKER_SOCKET := /var/run/docker.sock

# Non-configurable.
UID := $(shell id -u ${USER})
GID := $(shell id -g ${USER})
FULL_DOCKER_RUN_OPTIONS := $(DOCKER_RUN_OPTIONS)
FULL_DOCKER_RUN_OPTIONS += -v "$(BAZEL_CACHE):$(BAZEL_CACHE)"
FULL_DOCKER_RUN_OPTIONS += -v "$(GCLOUD_CONFIG):$(GCLOUD_CONFIG)"
FULL_DOCKER_RUN_OPTIONS += -v "$(DOCKER_SOCKET):$(DOCKER_SOCKET)"
<<<<<<< HEAD
SHELL=/bin/bash -o pipefail
=======
DOCKER_GROUP := $(shell stat -c '%g' $(DOCKER_SOCKET))
ifneq ($(GID),$(DOCKER_GROUP))
USERADD_OPTIONS := --groups $(DOCKER_GROUP)
DOCKER_GROUP_OPTIONS := --group-add $(DOCKER_GROUP)
else
USERADD_OPTIONS :=
DOCKER_GROUP_OPTIONS :=
endif
>>>>>>> 5f3a2564

##
## Bazel helpers.
##
##   This file supports targets that wrap bazel in a running Docker
##   container to simplify development. Some options are available to
##   control the behavior of this container:
##     USER               - The in-container user.
##     DOCKER_RUN_OPTIONS - Options for the container (default: --privileged, required for tests).
##     DOCKER_NAME        - The container name (default: gvisor-bazel-HASH).
##     BAZEL_CACHE        - The bazel cache directory (default: detected).
##     GCLOUD_CONFIG      - The gcloud config directory (detect: detected).
##     DOCKER_SOCKET      - The Docker socket (default: detected).
##
bazel-server-start: load-default ## Starts the bazel server.
	docker run -d --rm \
		--init \
	        --name $(DOCKER_NAME) \
		--user 0:0 $(DOCKER_GROUP_OPTIONS) \
		-v "$(CURDIR):$(CURDIR)" \
		--workdir "$(CURDIR)" \
		--tmpfs /tmp:rw,exec \
		--entrypoint "" \
		$(FULL_DOCKER_RUN_OPTIONS) \
		gvisor.dev/images/default \
		sh -c "groupadd --gid $(GID) --non-unique $(USER) && \
		       useradd --uid $(UID) --non-unique --no-create-home --gid $(GID) $(USERADD_OPTIONS) -d $(HOME) $(USER) && \
	               bazel version && \
		       exec tail --pid=\$$(bazel info server_pid) -f /dev/null"
	@while :; do if docker logs $(DOCKER_NAME) 2>/dev/null | grep "Build label:" >/dev/null; then break; fi; sleep 1; done
.PHONY: bazel-server-start

bazel-shutdown: ## Shuts down a running bazel server.
	@docker exec --user $(UID):$(GID) $(DOCKER_NAME) bazel shutdown; rc=$$?; docker kill $(DOCKER_NAME) || [[ $$rc -ne 0 ]]
.PHONY: bazel-shutdown

bazel-alias: ## Emits an alias that can be used within the shell.
	@echo "alias bazel='docker exec --user $(UID):$(GID) -i $(DOCKER_NAME) bazel'"
.PHONY: bazel-alias

bazel-server: ## Ensures that the server exists. Used as an internal target.
	@docker exec $(DOCKER_NAME) true || $(MAKE) bazel-server-start
.PHONY: bazel-server

build_paths = docker exec --user $(UID):$(GID) -i $(DOCKER_NAME) sh -o pipefail -c 'bazel build $(OPTIONS) $(TARGETS) 2>&1 \
		| tee /dev/fd/2 \
		| grep -E "^  bazel-bin/" \
		| awk "{print $$1;}"' \
		| xargs -n 1 -I {} sh -c "$(1)"

build: bazel-server
	@$(call build_paths,echo {})
.PHONY: build

copy: bazel-server
ifeq (,$(DESTINATION))
	$(error Destination not provided.)
endif
	@$(call build_paths,cp -a {} $(DESTINATION))

run: bazel-server
	@$(call build_paths,{} $(ARGS))
.PHONY: run

sudo: bazel-server
	@$(call build_paths,sudo -E {} $(ARGS))
.PHONY: sudo

test: bazel-server
	@docker exec --user $(UID):$(GID) -i $(DOCKER_NAME) bazel test $(OPTIONS) $(TARGETS)
.PHONY: test<|MERGE_RESOLUTION|>--- conflicted
+++ resolved
@@ -22,7 +22,7 @@
 # Bazel container configuration (see below).
 USER ?= gvisor
 DOCKER_NAME ?= gvisor-bazel-$(shell readlink -m $(CURDIR) | md5sum | cut -c1-8)
-DOCKER_RUN_OPTIONS ?= --privileged
+DOCKER_PRIVILEGED ?= --privileged
 BAZEL_CACHE := $(shell readlink -m ~/.cache/bazel/)
 GCLOUD_CONFIG := $(shell readlink -m ~/.config/gcloud/)
 DOCKER_SOCKET := /var/run/docker.sock
@@ -30,22 +30,20 @@
 # Non-configurable.
 UID := $(shell id -u ${USER})
 GID := $(shell id -g ${USER})
+USERADD_OPTIONS :=
 FULL_DOCKER_RUN_OPTIONS := $(DOCKER_RUN_OPTIONS)
 FULL_DOCKER_RUN_OPTIONS += -v "$(BAZEL_CACHE):$(BAZEL_CACHE)"
 FULL_DOCKER_RUN_OPTIONS += -v "$(GCLOUD_CONFIG):$(GCLOUD_CONFIG)"
+FULL_DOCKER_RUN_OPTIONS += -v "/tmp:/tmp"
+ifneq ($(DOCKER_PRIVILEGED),)
 FULL_DOCKER_RUN_OPTIONS += -v "$(DOCKER_SOCKET):$(DOCKER_SOCKET)"
-<<<<<<< HEAD
-SHELL=/bin/bash -o pipefail
-=======
 DOCKER_GROUP := $(shell stat -c '%g' $(DOCKER_SOCKET))
 ifneq ($(GID),$(DOCKER_GROUP))
-USERADD_OPTIONS := --groups $(DOCKER_GROUP)
-DOCKER_GROUP_OPTIONS := --group-add $(DOCKER_GROUP)
-else
-USERADD_OPTIONS :=
-DOCKER_GROUP_OPTIONS :=
+USERADD_OPTIONS += --groups $(DOCKER_GROUP)
+FULL_DOCKER_RUN_OPTIONS += --group-add $(DOCKER_GROUP)
 endif
->>>>>>> 5f3a2564
+endif
+SHELL=/bin/bash -o pipefail
 
 ##
 ## Bazel helpers.
@@ -67,7 +65,6 @@
 		--user 0:0 $(DOCKER_GROUP_OPTIONS) \
 		-v "$(CURDIR):$(CURDIR)" \
 		--workdir "$(CURDIR)" \
-		--tmpfs /tmp:rw,exec \
 		--entrypoint "" \
 		$(FULL_DOCKER_RUN_OPTIONS) \
 		gvisor.dev/images/default \
